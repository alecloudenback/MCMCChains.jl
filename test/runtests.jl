--- conflicted
+++ resolved
@@ -22,20 +22,15 @@
     # run tests for array constructor
     include("arrayconstructor_tests.jl")
 
-<<<<<<< HEAD
-# run tests for sampoling api
-include("sampling_tests.jl")
+    # run tests for sampoling api
+    include("sampling_tests.jl")
 
-# run tests for array constructor
-include("arrayconstructor_tests.jl")
+    # run tests for array constructor
+    include("arrayconstructor_tests.jl")
 
-# run tests for dataframe constructor
-include("dfconstructor_tests.jl")
+    # run tests for dataframe constructor
+    include("dfconstructor_tests.jl")
 
-# run tests for dataframe constructor
-include("summarize_tests.jl")
-=======
-    # run tests for dataframe constructort
-    include("dfconstructor_tests.jl")
-end
->>>>>>> b966cfa7
+    # run tests for dataframe constructor
+    include("summarize_tests.jl")
+end