#################### Posterior Statistics ####################
function autocor(chn::AbstractChains;
                 lags::Vector=[1, 5, 10, 50],
                 relative::Bool=true,
                 showall=false,
                 suppress_header=false,
                 section=:parameters)

    # Allocation of summary vector.
    summaries = Vector{ChainSummary}([])

    # Separate the chain into sections if showall=false.
    chns = showall ? [chn] : get_sections(chn, section)

    # Set showlabels bool.
    show_labels = true

    # Iterate through each chain.
    for c in chns
        # If we're only going through one section at a time,
        # set a section name.
        section_name = showall ? "" : string.(first(keys(c.name_map)))

        if relative
            lags *= step(c)
        elseif any(lags .% step(c) .!= 0)
            throw(ArgumentError("lags do not correspond to thinning interval"))
        end
        labels = map(x -> "Lag " * string(x), lags)

        (niter, nvar, nchain) = size(c.value)
        vals = zeros(nvar, length(lags), nchain)
        for k in 1:nchain
            for v in 1:nvar
                # skipping missing values
                # skipping should be done inside of autocor to ensure correct alignment
                # TODO: modify autocor to deal with missing values
                x = convert(Vector{Float64}, collect(skipmissing(c.value[:,v,k])))
                vals[v, :, k] = autocor(x, lags)
            end
        end

        new_summary = ChainSummary(vals,
            string.(names(c)),
            labels,
            "",
            true)

        push!(summaries, new_summary)
    end

    h = suppress_header ? "" : header(chn)
    return ChainSummaries(h, summaries)
end

function cor(chn::AbstractChains;
    showall=false, suppress_header=false, section=:parameters)
    # Allocation of summary vector.
    summaries = Vector{ChainSummary}([])

    # Separate the chain into sections if showall=false.
    chns = showall ? [chn] : get_sections(chn, section)

    # Set showlabels bool.
    show_labels = true

    # Iterate through each chain.
    for c in chns
        # If we're only going through one section at a time,
        # set a section name.
        section_name = showall ? "" : string.(first(keys(c.name_map)))
        new_summary = ChainSummary(cor(combine(c)),
            string.(names(c)),
            string.(names(c)),
            section_name)
        push!(summaries, new_summary)
    end

    h = suppress_header ? "" : header(chn)
    return ChainSummaries(h, summaries)
end

function changerate(chn::AbstractChains;
    showall=false, suppress_header=false, section=:parameters)
    # Check for missing values.
    @assert !any(ismissing.(chn.value)) "Change rate comp. doesn't support missing values."

    # Allocation of summary vector.
    summaries = Vector{ChainSummary}([])

    # Separate the chain into sections if showall=false.
    chns = showall ? [chn] : get_sections(chn, section)

    # Set showlabels bool.
    show_labels = true

    # Iterate through each chain.
    for c in chns
        # If we're only going through one section at a time,
        # set a section name.
        section_name = showall ? "" : string.(first(keys(c.name_map)))

        n, p, m = size(c.value)
        r = zeros(Float64, p, 1, 1)
        r_mv = 0.0
        delta = Array{Bool}(undef, p)
        for k in 1:m
            prev = c.value[1, :, k]
            for i in 2:n
                for j in 1:p
                    x = c.value[i, j, k]
                    dx = x != prev[j]
                    r[j] += dx
                    delta[j] = dx
                    prev[j] = x
                end
                r_mv += any(delta)
            end
        end
        vals = round.([r; r_mv] / (m * (n - 1)), digits = 3)
        new_summary = ChainSummary(vals,
            [string.(names(c)); "Multivariate"],
            ["Change Rate"],
            section_name)
        push!(summaries, new_summary)
    end

    h = suppress_header ? "" : header(chn)
    return ChainSummaries(h, summaries)
end

describe(c::AbstractChains; args...) = describe(stdout, c; args...)

function describe(io::IO,
                  c::AbstractChains;
                  q = [0.025, 0.25, 0.5, 0.75, 0.975],
                  etype=:bm,
                  showall=false,
                  section=:parameters,
                  args...
                 )
    # Print the chain header.
    println(io, header(c, section = showall ? missing : section))

    # Generate summary statistics.
    ps_stats = summarystats(c; etype=etype,
        showall=showall,
        suppress_header=true,
        section=section,
        args...)
    ps_quantiles = quantile(c,
        q=q,
        showall=showall,
        suppress_header=true,
        section=section)

    # Get linewidths.
    stats_linewidth = maximum(map(max_width, ps_stats.summaries))
    quantiles_linewidth = maximum(map(max_width, ps_quantiles.summaries))
    linewidth = max(quantiles_linewidth, stats_linewidth)

    # Print stats.
    print(io, "Empirical Posterior Estimates:\n")
    println(io, repeat("=", linewidth))
    show(io, ps_stats)

    print(io, "Quantiles:\n")
<<<<<<< HEAD
    println(repeat(io, "=", linewidth))
=======
    println(io, repeat("=", linewidth))
>>>>>>> 0f874817
    show(io, ps_quantiles)
end

function hpd(x::Vector{T}; alpha::Real=0.05) where {T<:Real}
    n = length(x)
    m = max(1, ceil(Int, alpha * n))

    y = sort(x)
    a = y[1:m]
    b = y[(n - m + 1):n]
    _, i = findmin(b - a)

    return [a[i], b[i]]
end

function hpd(chn::AbstractChains; alpha::Real=0.05,
    showall=false, suppress_header=false, section=:parameters)
    # Allocation summary vector.
    summaries = Vector{ChainSummary}([])

    # Separate the chain into sections if showall=false.
    chns = showall ? [chn] : get_sections(chn, section)

    # Set showlabels bool.
    show_labels = true

    # Iterate through each chain.
    for c in chns
        # If we're only going through one section at a time,
        # set a section name.
        section_name = showall ? "" : string.(first(keys(c.name_map)))

        pct = first(showoff([100.0 * (1.0 - alpha)]))
        labels = ["$(pct)% Lower", "$(pct)% Upper"]
        vals = permutedims(
            mapslices(x -> hpd(collect(skipmissing(x)), alpha=alpha), c.value, dims = [1, 3]),
            [2, 1, 3]
        )
        new_summary = ChainSummary(convert(Array{Float64,3}, vals),
            string.(names(c)), labels, section_name)
        push!(summaries, new_summary)
    end

    h = suppress_header ? "" : header(chn)
    return ChainSummaries(h, summaries)
end

function quantile(chn::AbstractChains; q::Vector=[0.025, 0.25, 0.5, 0.75, 0.975],
    showall=false, suppress_header=false, section=:parameters)
    # Allocation summary vector.
    summaries = Vector{ChainSummary}([])

    # Separate the chain into sections if showall=false.
    chns = showall ? [chn] : get_sections(chn, section)

    # Set showlabels bool.
    show_labels = true

    # Iterate through each chain.
    for c in chns
        # If we're only going through one section at a time,
        # set a section name.
        section_name = showall ? "" : string.(first(keys(c.name_map)))

        # Make labels.
        labels = map(x -> string(100 * x) * "%", q)
        vals = Array(hcat([quantile(collect(skipmissing(c.value[:,i,:]))) for i in names(c)]...)')
        new_summary = ChainSummary(round.(vals, digits=4), string.(names(c)), labels, section_name, true)
        push!(summaries, new_summary)
    end

    h = suppress_header ? "" : header(chn)
    return ChainSummaries(h, summaries)
end

function summarystats(chn::AbstractChains; etype=:bm,
    showall=false, suppress_header=false, section=:parameters, args...)
    # Allocation summary vector.
    summaries = Vector{ChainSummary}([])

    # Summary statistics function array.
    f(x) = [mean(x),
            std(x),
            sem(x),
            mcse(x, etype; args...)]

    # Separate the chain into sections if showall=false.
    chns = showall ? [chn] : get_sections(chn, section)

    # Set showlabels bool.
    show_labels = true

    # Iterate through each chain.
    for c in chns
        # If we're only going through one section at a time,
        # set a section name.
        section_name = showall ? "" : string.(first(keys(c.name_map)))

        # Make labels.
        labels = if show_labels
            show_labels = false
            ["Mean", "SD", "Naive SE", "MCSE", "ESS"]
        else
            repeat([""], 5)
        end

        # Make summary statistics and ChainSummary.
        vals = hcat([f(collect(skipmissing(c.value[:,i,:]))) for i in names(c)]...)'
        stats = [vals  min.((vals[:, 2] ./ vals[:, 4]).^2, size(c.value, 1))]
        new_summary = ChainSummary(round.(stats, digits=4), string.(names(c)), labels, section_name, true)
        push!(summaries, new_summary)
    end

    h = suppress_header ? "" : header(chn)
    return ChainSummaries(h, summaries)
end<|MERGE_RESOLUTION|>--- conflicted
+++ resolved
@@ -165,11 +165,7 @@
     show(io, ps_stats)
 
     print(io, "Quantiles:\n")
-<<<<<<< HEAD
-    println(repeat(io, "=", linewidth))
-=======
     println(io, repeat("=", linewidth))
->>>>>>> 0f874817
     show(io, ps_quantiles)
 end
 
