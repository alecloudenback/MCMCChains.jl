--- conflicted
+++ resolved
@@ -51,13 +51,8 @@
     end
 
     if st == :autocorplot
-<<<<<<< HEAD
-        lags = 0:(maxlag === nothing ? round(Int, 10 * log10(length(c.range))) : maxlag)
-        ac = MCMCChains.autocor(c, lags=collect(lags))
-=======
         lags = 0:(maxlag === nothing ? round(Int, 10 * log10(length(range(c)))) : maxlag)
         ac = MCMCChains.autocor(c, lags=collect(lags); showall=true).summaries[1]
->>>>>>> 0f874817
         val = colordim == :parameter ? ac.value[:, :, i]' : ac.value[i, :, :]
         _AutocorPlot(lags, val)
     elseif st ∈ supportedplots
@@ -84,11 +79,7 @@
     seriestype := :path
     xaxis --> "Iteration"
     yaxis --> "Mean"
-<<<<<<< HEAD
-    p.c.range, MCMCChains.cummean(p.val)
-=======
     range(p.c), MCMCChains.cummean(p.val)
->>>>>>> 0f874817
 end
 
 @recipe function f(p::_AutocorPlot)
@@ -105,24 +96,16 @@
     range(p.c), p.val
 end
 
-<<<<<<< HEAD
-@recipe function f(c::MCMCChains.AbstractChains, parameters::AbstractVector{Symbol}; colordim = :chain)
-=======
 @recipe function f(chn::MCMCChains.AbstractChains, parameters::AbstractVector{Symbol};
         colordim = :chain, section = :parameters)
     c = Chains(chn, section)
->>>>>>> 0f874817
     colordim != :chain && error("Symbol names are interpreted as parameter names, only compatible with `colordim = :chain`")
     ret = indexin(parameters, Symbol.(keys(c)))
     any(y -> y == nothing, ret) && error("Parameter not found")
     c, Int.(ret)
 end
 
-<<<<<<< HEAD
-@recipe function f(c::MCMCChains.AbstractChains,
-=======
 @recipe function f(chn::MCMCChains.AbstractChains,
->>>>>>> 0f874817
                    parameters::AbstractVector{<:Integer} = Int[];
                    width = 500,
                    height = 250,
