--- conflicted
+++ resolved
@@ -24,11 +24,8 @@
 export describe, set_section, get_params, sections
 export sample, AbstractWeights
 export Array, DataFrame, sort_sections, convert
-<<<<<<< HEAD
 export summarize, summarystats, ChainDataFrame
-=======
 export hpd
->>>>>>> b966cfa7
 
 # export diagnostics functions
 export discretediag, gelmandiag, gewekediag, heideldiag, rafterydiag
