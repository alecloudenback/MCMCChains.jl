--- conflicted
+++ resolved
@@ -5,11 +5,7 @@
        quantile, sample, sem, summarystats
 import LinearAlgebra: diag
 import Serialization: serialize, deserialize
-<<<<<<< HEAD
-import Base: sort, range, names, get
-=======
-import Base: sort, range, names, hash
->>>>>>> c18b0b29
+import Base: sort, range, names, get, hash
 import Statistics: cor
 
 using RecipesBase
